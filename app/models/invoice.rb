--- conflicted
+++ resolved
@@ -143,7 +143,11 @@
     has_tip_eligible_items?
   end
 
-<<<<<<< HEAD
+  # Check if status changed to paid
+  def saved_change_to_status_to_paid?
+    saved_change_to_status? && status == 'paid'
+  end
+  
   # Create an invoice from an approved estimate
   def self.create_from_estimate(estimate)
     invoice = nil
@@ -172,13 +176,6 @@
     invoice
   end
 
-=======
-  # Check if status changed to paid
-  def saved_change_to_status_to_paid?
-    saved_change_to_status? && status == 'paid'
-  end
-  
->>>>>>> 9b20ef09
   private
   
   # Send review request email after invoice is paid
