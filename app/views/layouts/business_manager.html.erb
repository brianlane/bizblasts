<!DOCTYPE html>
<html>
<head>
  <title><%= @current_business&.name || "Business Manager" %></title>
  <meta name="viewport" content="width=device-width,initial-scale=1">
  <%= csrf_meta_tags %>
  <%= csp_meta_tag %>
  
  <!-- Disable Turbo prefetch to prevent hover navigation requests -->
  <meta name="turbo-prefetch" content="false">

  <%# Tailwind and application CSS bundles %>
  <%= stylesheet_link_tag "tailwind", data: { "turbo-track": "reload" } %>
  <%= stylesheet_link_tag "custom", data: { "turbo-track" => "reload" } %>
  <%= javascript_include_tag "application", defer: true %>
  
  <!-- Favicons and Apple Touch Icons -->
  <%= favicon_link_tag "icon.svg", rel: "icon", type: "image/svg+xml" %>
  <%= favicon_link_tag "icon.png", rel: "icon", type: "image/png", sizes: "32x32" %>
  <%= favicon_link_tag "icon.png", rel: "apple-touch-icon", sizes: "180x180" %>
  <link rel="manifest" href="/site.webmanifest">
  <meta name="theme-color" content="#1A5F7A">
  
  <style>
    /* Force all SVGs to a reasonable size */
    svg {
      max-width: 24px !important;
      max-height: 24px !important;
      width: 24px !important;
      height: 24px !important;
    }
    
    /* Allow explicit sizing for SVGs with specific size classes */
    svg.large-icon {
      max-width: 48px !important;
      max-height: 48px !important;
      width: 48px !important;
      height: 48px !important;
    }
    
    svg.small-icon {
      max-width: 16px !important;
      max-height: 16px !important;
      width: 16px !important;
      height: 16px !important;
    }
  </style>
</head>

<body class="bg-gray-100">
  <%# Policy Acceptance Modal %>
  <%= render 'shared/policy_acceptance_modal' %>

  <div class="flex h-screen bg-gray-100 relative" data-controller="navbar">
    <!-- Sidebar Toggle Button (All screen sizes when sidebar is closed) -->
    <button data-navbar-target="toggle" data-action="click->navbar#toggle" class="cursor-pointer fixed top-4 left-4 z-50 bg-gray-800 text-white p-2 rounded-md hover:bg-gray-700 transition-colors shadow-lg">
      <svg class="w-6 h-6" fill="none" stroke="currentColor" viewBox="0 0 24 24">
        <path stroke-linecap="round" stroke-linejoin="round" stroke-width="2" d="M4 6h16M4 12h16M4 18h16"></path>
      </svg>
    </button>


    <!-- Overlay for mobile sidebar -->
    <div data-navbar-target="overlay" data-action="click->navbar#overlayClick" class="fixed inset-0 bg-black bg-opacity-50 z-30 hidden"></div>

    <!-- Sidebar -->
    <div id="sidebar" data-navbar-target="sidebar" class="fixed lg:relative w-64 bg-gray-800 text-white h-screen lg:h-full flex flex-col z-40 transform transition-transform duration-300 ease-in-out overflow-y-auto" style="height: calc(100dvh - env(safe-area-inset-top, 0px));">
      <div class="p-4 flex-shrink-0">
        <div class="flex items-center justify-between">
          <div class="flex items-center space-x-3">
            <%= business_logo_tag(@current_business, size: :thumb, css_class: "h-8 w-8 rounded-full flex-shrink-0") if @current_business %>
            <h2 class="text-xl lg:text-2xl font-semibold truncate"><%= @current_business&.name %></h2>
          </div>
          <!-- Close/Toggle button for all screen sizes -->
          <button data-navbar-target="desktopToggle" data-action="click->navbar#toggle" class="cursor-pointer text-white hover:text-gray-300 bg-gray-700 p-2 rounded-md hover:bg-gray-600 transition-colors">
            <svg data-navbar-target="desktopToggleIcon" class="w-6 h-6" fill="none" stroke="currentColor" viewBox="0 0 24 24">
              <path stroke-linecap="round" stroke-linejoin="round" stroke-width="2" d="M6 18L18 6M6 6l12 12"></path>
            </svg>
          </button>
        </div>
      </div>
      
      <nav class="flex-1 px-4 pb-4 overflow-y-auto">
        <ul class="space-y-1">
          <% if current_user.sidebar_items_config.present? %>
            <% current_user.sidebar_items_config.each do |item| %>
              <% path, icon_svg, label, extra_svg, new_tab = sidebar_item_path_and_icon(item.item_key) %>
              <% next unless path %>
              <li>
                <% if new_tab %>
                  <%= link_to path, target: "_blank", rel: "noopener", class: "flex items-center px-4 py-3 text-white rounded-lg hover:bg-gray-700 transition-colors #{current_page?(path) ? 'bg-gray-700' : ''}", data: { turbo_prefetch: false } do %>
                    <%= icon_svg.html_safe %>
                    <span class="font-medium"><%= label || item.label %></span>
                    <%= extra_svg.html_safe if extra_svg %>
                  <% end %>
                <% else %>
                  <%= link_to path, class: "flex items-center px-4 py-3 text-white rounded-lg hover:bg-gray-700 transition-colors #{current_page?(path) ? 'bg-gray-700' : ''}", data: { turbo_prefetch: false } do %>
                    <%= icon_svg.html_safe %>
                    <span class="font-medium"><%= label || item.label %></span>
                  <% end %>
                <% end %>
              </li>
            <% end %>
          <% end %>
<<<<<<< HEAD
          
          <li>
            <%= link_to business_manager_transactions_path, class: "flex items-center px-4 py-3 text-white rounded-lg hover:bg-gray-700 transition-colors #{current_page?(business_manager_transactions_path) ? 'bg-gray-700' : ''}" do %>
              <svg class="w-5 h-5 mr-3 flex-shrink-0" fill="none" stroke="currentColor" viewBox="0 0 24 24">
                <path stroke-linecap="round" stroke-linejoin="round" stroke-width="2" d="M9 5H7a2 2 0 00-2 2v10a2 2 0 002 2h8a2 2 0 002-2V7a2 2 0 00-2-2h-2M9 5a2 2 0 002 2h2a2 2 0 002-2M9 5a2 2 0 012-2h2a2 2 0 012 2m-3 7h3m-3 4h3m-6-4h.01M9 16h.01"/>
              </svg>
              <span class="font-medium">Transactions</span>
            <% end %>
          </li>

          <li>
            <%= link_to business_manager_staff_members_path, class: "flex items-center px-4 py-3 text-white rounded-lg hover:bg-gray-700 transition-colors #{current_page?(business_manager_staff_members_path) ? 'bg-gray-700' : ''}" do %>
              <svg class="w-5 h-5 mr-3 flex-shrink-0" fill="none" stroke="currentColor" viewBox="0 0 24 24">
                <path stroke-linecap="round" stroke-linejoin="round" stroke-width="2" d="M17 20h5v-2a3 3 0 00-5.356-1.857M17 20H7m10 0v-2c0-.656-.126-1.283-.356-1.857M7 20H2v-2a3 3 0 015.356-1.857M7 20v-2c0-.656.126-1.283.356-1.857m0 0a5.002 5.002 0 019.288 0M15 7a3 3 0 11-6 0 3 3 0 016 0zm6 3a2 2 0 11-4 0 2 2 0 014 0zM7 10a2 2 0 11-4 0 2 2 0 014 0z"/>
              </svg>
              <span class="font-medium">Staff</span>
            <% end %>
          </li>
          
          <li>
            <%= link_to business_manager_services_path, class: "flex items-center px-4 py-3 text-white rounded-lg hover:bg-gray-700 transition-colors #{current_page?(business_manager_services_path) ? 'bg-gray-700' : ''}" do %>
              <svg class="w-5 h-5 mr-3 flex-shrink-0" fill="none" stroke="currentColor" viewBox="0 0 24 24">
                <path stroke-linecap="round" stroke-linejoin="round" stroke-width="2" d="M19 21V5a2 2 0 00-2-2H7a2 2 0 00-2 2v16m14 0h2m-2 0h-5m-9 0H3m2 0h5M9 7h1m-1 4h1m4-4h1m-1 4h1m-5 10v-5a1 1 0 011-1h2a1 1 0 011 1v5m-4 0h4"/>
              </svg>
              <span class="font-medium">Services</span>
            <% end %>
          </li>
          
          <li>
            <%= link_to business_manager_products_path, class: "flex items-center px-4 py-3 text-white rounded-lg hover:bg-gray-700 transition-colors #{current_page?(business_manager_products_path) ? 'bg-gray-700' : ''}" do %>
              <svg class="w-5 h-5 mr-3 flex-shrink-0" fill="none" stroke="currentColor" viewBox="0 0 24 24">
                <path stroke-linecap="round" stroke-linejoin="round" stroke-width="2" d="M20 7l-8-4-8 4m16 0l-8 4m8-4v10l-8 4m0-10L4 7m8 4v10M4 7v10l8 4"/>
              </svg>
              <span class="font-medium">Products</span>
            <% end %>
          </li>

          <li>
          <%= link_to business_manager_customers_path, class: "flex items-center px-4 py-3 text-white rounded-lg hover:bg-gray-700 transition-colors #{current_page?(business_manager_customers_path) ? 'bg-gray-700' : ''}" do %>
            <svg class="w-5 h-5 mr-3 flex-shrink-0" fill="none" stroke="currentColor" viewBox="0 0 24 24">
              <path stroke-linecap="round" stroke-linejoin="round" stroke-width="2" d="M16 7a4 4 0 11-8 0 4 4 0 018 0zM12 14a7 7 0 00-7 7h14a7 7 0 00-7-7z"/>
            </svg>
            <span class="font-medium">Customers</span>
          <% end %>
        </li>

        <li>
          <%= link_to business_manager_estimates_path, class: "flex items-center px-4 py-3 text-white rounded-lg hover:bg-gray-700 transition-colors #{current_page?(business_manager_estimates_path) ? 'bg-gray-700' : ''}" do %>
            <svg class="w-5 h-5 mr-3 flex-shrink-0" fill="none" stroke="currentColor" viewBox="0 0 24 24">
              <path stroke-linecap="round" stroke-linejoin="round" stroke-width="2" d="M12 10v6m0 0l-3-3m3 3l3-3m2 8H7a2 2 0 01-2-2V5a2 2 0 012-2h5.586a1 1 0 01.707.293l5.414 5.414a1 1 0 01.293.707V19a2 2 0 01-2 2z"/>
            </svg>
            <span class="font-medium">Estimates</span>
          <% end %>
        </li>
          
          <li>
            <%= link_to business_manager_shipping_methods_path, class: "flex items-center px-4 py-3 text-white rounded-lg hover:bg-gray-700 transition-colors #{current_page?(business_manager_shipping_methods_path) ? 'bg-gray-700' : ''}" do %>
              <svg class="w-5 h-5 mr-3 flex-shrink-0" fill="none" stroke="currentColor" viewBox="0 0 24 24">
                <path stroke-linecap="round" stroke-linejoin="round" stroke-width="2" d="M8 9l3 3-3 3m5 0h3M5 20h14a2 2 0 002-2V6a2 2 0 00-2-2H5a2 2 0 00-2 2v12a2 2 0 002 2z"/>
              </svg>
              <span class="font-medium">Shipping Methods</span>
            <% end %>
          </li>
          
          <li>
            <%= link_to business_manager_tax_rates_path, class: "flex items-center px-4 py-3 text-white rounded-lg hover:bg-gray-700 transition-colors #{current_page?(business_manager_tax_rates_path) ? 'bg-gray-700' : ''}", data: { turbo_prefetch: false } do %>
              <svg class="w-5 h-5 mr-3 flex-shrink-0" fill="none" stroke="currentColor" viewBox="0 0 24 24">
                <path stroke-linecap="round" stroke-linejoin="round" stroke-width="2" d="M9 7h6m0 10v-3m-3 3h.01M9 17h.01M9 14h.01M12 14h.01M15 11h.01M12 11h.01M9 11h.01M7 21h10a2 2 0 002-2V5a2 2 0 00-2-2H7a2 2 0 00-2 2v14a2 2 0 002 2z"/>
              </svg>
              <span class="font-medium">Tax Rates</span>
            <% end %>
          </li>
          
          <li>
            <%= link_to business_manager_referrals_path, class: "flex items-center px-4 py-3 text-white rounded-lg hover:bg-gray-700 transition-colors #{current_page?(business_manager_referrals_path) ? 'bg-gray-700' : ''}" do %>
              <svg class="w-5 h-5 mr-3 flex-shrink-0" fill="none" stroke="currentColor" viewBox="0 0 24 24">
                <path stroke-linecap="round" stroke-linejoin="round" stroke-width="2" d="M17 20h5v-2a3 3 0 00-5.356-1.857M17 20H7m10 0v-2c0-.656-.126-1.283-.356-1.857M7 20H2v-2a3 3 0 015.356-1.857M7 20v-2c0-.656.126-1.283.356-1.857m0 0a5.002 5.002 0 019.288 0M15 7a3 3 0 11-6 0 3 3 0 016 0zm6 3a2 2 0 11-4 0 2 2 0 014 0zM7 10a2 2 0 11-4 0 2 2 0 014 0z"/>
              </svg>
              <span class="font-medium">Referrals</span>
            <% end %>
          </li>
          
          <li>
            <%= link_to business_manager_loyalty_index_path, class: "flex items-center px-4 py-3 text-white rounded-lg hover:bg-gray-700 transition-colors #{current_page?(business_manager_loyalty_index_path) ? 'bg-gray-700' : ''}" do %>
              <svg class="w-5 h-5 mr-3 flex-shrink-0" fill="none" stroke="currentColor" viewBox="0 0 24 24">
                <path stroke-linecap="round" stroke-linejoin="round" stroke-width="2" d="M11.049 2.927c.3-.921 1.603-.921 1.902 0l1.519 4.674a1 1 0 00.95.69h4.915c.969 0 1.371 1.24.588 1.81l-3.976 2.888a1 1 0 00-.363 1.118l1.518 4.674c.3.922-.755 1.688-1.538 1.118l-3.976-2.888a1 1 0 00-1.176 0l-3.976 2.888c-.783.57-1.838-.197-1.538-1.118l1.518-4.674a1 1 0 00-.363-1.118l-3.976-2.888c-.784-.57-.38-1.81.588-1.81h4.914a1 1 0 00.951-.69l1.519-4.674z"/>
              </svg>
              <span class="font-medium">Loyalty</span>
            <% end %>
          </li>
          
          <li>
            <%= link_to business_manager_platform_index_path, class: "flex items-center px-4 py-3 text-white rounded-lg hover:bg-gray-700 transition-colors #{current_page?(business_manager_platform_index_path) ? 'bg-gray-700' : ''}" do %>
              <svg class="w-5 h-5 mr-3 flex-shrink-0" fill="none" stroke="currentColor" viewBox="0 0 24 24">
                <path stroke-linecap="round" stroke-linejoin="round" stroke-width="2" d="M13 10V3L4 14h7v7l9-11h-7z"/>
              </svg>
              <span class="font-medium">BizBlasts Rewards</span>
            <% end %>
          </li>
          
          <li>
            <%= link_to business_manager_promotions_path, class: "flex items-center px-4 py-3 text-white rounded-lg hover:bg-gray-700 transition-colors #{current_page?(business_manager_promotions_path) ? 'bg-gray-700' : ''}" do %>
              <svg class="w-5 h-5 mr-3 flex-shrink-0" fill="none" stroke="currentColor" viewBox="0 0 24 24">
                <path stroke-linecap="round" stroke-linejoin="round" stroke-width="2" d="M7 7h.01M7 3h5c.512 0 1.024.195 1.414.586l7 7a2 2 0 010 2.828l-7 7a2 2 0 01-2.828 0l-7-7A1.994 1.994 0 013 12V7a4 4 0 014-4z"/>
              </svg>
              <span class="font-medium">Promotions</span>
            <% end %>
          </li>
          
          <li>
            <%= link_to business_manager_customer_subscriptions_path, class: "flex items-center px-4 py-3 text-white rounded-lg hover:bg-gray-700 transition-colors #{current_page?(business_manager_customer_subscriptions_path) ? 'bg-gray-700' : ''}" do %>
              <svg class="w-5 h-5 mr-3 flex-shrink-0" fill="none" stroke="currentColor" viewBox="0 0 24 24">
                <path stroke-linecap="round" stroke-linejoin="round" stroke-width="2" d="M4 4v5h.582m15.356 2A8.001 8.001 0 004.582 9m0 0H9m11 11v-5h-.581m0 0a8.003 8.003 0 01-15.357-2m15.357 2H15"/>
              </svg>
              <span class="font-medium">Subscriptions</span>
            <% end %>
          </li>
          
          <li>
            <%= link_to business_manager_settings_path, class: "flex items-center px-4 py-3 text-white rounded-lg hover:bg-gray-700 transition-colors #{current_page?(business_manager_settings_path) ? 'bg-gray-700' : ''}" do %>
              <svg class="w-5 h-5 mr-3 flex-shrink-0" fill="none" stroke="currentColor" viewBox="0 0 24 24">
                <path stroke-linecap="round" stroke-linejoin="round" stroke-width="2" d="M10.325 4.317c.426-1.756 2.924-1.756 3.35 0a1.724 1.724 0 002.573 1.066c1.543-.94 3.31.826 2.37 2.37a1.724 1.724 0 001.065 2.572c1.756.426 1.756 2.924 0 3.35a1.724 1.724 0 00-1.066 2.573c.94 1.543-.826 3.31-2.37 2.37a1.724 1.724 0 00-2.572 1.065c-.426 1.756-2.924 1.756-3.35 0a1.724 1.724 0 00-2.573-1.066c-1.543.94-3.31-.826-2.37-2.37a1.724 1.724 0 00-1.065-2.572c-1.756-.426-1.756-2.924 0-3.35a1.724 1.724 0 001.066-2.573c-.94-1.543.826-3.31 2.37-2.37.996.608 2.296.07 2.572-1.065z"/>
                <path stroke-linecap="round" stroke-linejoin="round" stroke-width="2" d="M15 12a3 3 0 11-6 0 3 3 0 016 0z"/>
              </svg>
              <span class="font-medium">Settings</span>
            <% end %>
          </li>
=======
>>>>>>> 9b20ef09
        </ul>
      </nav>
      
      <div class="p-4 border-t border-gray-700 flex-shrink-0" style="padding-bottom: calc(1rem + env(safe-area-inset-bottom, 0px));">
        <p class="text-sm text-gray-400 mb-3">Signed in as <%= current_user.email %> (<%= current_user.role.humanize %>)</p>
        <%= button_to "Sign Out", destroy_user_session_path, method: :delete, 
              class: "w-full py-3 px-4 text-center bg-red-600 text-white rounded-lg hover:bg-red-700 transition-colors font-medium focus:outline-none focus:ring-2 focus:ring-red-500 focus:ring-offset-2 focus:ring-offset-gray-800 cursor-pointer",
              form: { class: "w-full", data: { turbo: false } } %>
      </div>
    </div>

    <!-- Main Content Area -->
    <div id="main-content" class="flex-1 flex flex-col overflow-hidden transition-all duration-300 ease-in-out">
      <main class="flex-1 overflow-x-hidden overflow-y-auto bg-gray-100 p-4 sm:p-6 pt-16 lg:pt-6">
        <%# Display flash messages %>
        
        <%# Business Setup Todo Flash (Blue) %>
        <% if flash[:business_setup] %>
          <div class="mb-4" role="alert">
            <%= flash[:business_setup] %>
          </div>
        <% end %>
        
        <% if flash[:alert].present? || flash[:notice].present? %>
          <div data-auto-flash="true" class="alert <%= flash[:alert] ? 'alert-danger mb-4 p-4 bg-red-100 text-red-700 rounded' : 'alert-success mb-4 p-4 bg-green-100 text-green-700 rounded' %>">
            <%= flash[:alert] || flash[:notice] %>
          </div>
        <% end %>

        <%= yield %>
      </main>
    </div>
  </div>



  <% if user_signed_in? && current_user.requires_policy_acceptance? %>
    <%# Only initialize PolicyAcceptance if not already running and user needs policy acceptance %>
    <script>
      function initializePolicyAcceptance() {
        // Only initialize the PolicyAcceptance class if available and not already running
        if (typeof PolicyAcceptance !== 'undefined' && !window.policyAcceptanceInstance) {
          //console.log('[BusinessManager] Initializing PolicyAcceptance for user requiring policy acceptance');
          new PolicyAcceptance();
        } else if (window.policyAcceptanceInstance) {
          //console.log('[BusinessManager] PolicyAcceptance already running, skipping initialization');
        }
      }

      // Initialize on both DOMContentLoaded and turbo:load for Turbo compatibility
      document.addEventListener('DOMContentLoaded', initializePolicyAcceptance);
      document.addEventListener('turbo:load', initializePolicyAcceptance);
    </script>
  <% end %>
</body>
</html> <|MERGE_RESOLUTION|>--- conflicted
+++ resolved
@@ -102,136 +102,6 @@
               </li>
             <% end %>
           <% end %>
-<<<<<<< HEAD
-          
-          <li>
-            <%= link_to business_manager_transactions_path, class: "flex items-center px-4 py-3 text-white rounded-lg hover:bg-gray-700 transition-colors #{current_page?(business_manager_transactions_path) ? 'bg-gray-700' : ''}" do %>
-              <svg class="w-5 h-5 mr-3 flex-shrink-0" fill="none" stroke="currentColor" viewBox="0 0 24 24">
-                <path stroke-linecap="round" stroke-linejoin="round" stroke-width="2" d="M9 5H7a2 2 0 00-2 2v10a2 2 0 002 2h8a2 2 0 002-2V7a2 2 0 00-2-2h-2M9 5a2 2 0 002 2h2a2 2 0 002-2M9 5a2 2 0 012-2h2a2 2 0 012 2m-3 7h3m-3 4h3m-6-4h.01M9 16h.01"/>
-              </svg>
-              <span class="font-medium">Transactions</span>
-            <% end %>
-          </li>
-
-          <li>
-            <%= link_to business_manager_staff_members_path, class: "flex items-center px-4 py-3 text-white rounded-lg hover:bg-gray-700 transition-colors #{current_page?(business_manager_staff_members_path) ? 'bg-gray-700' : ''}" do %>
-              <svg class="w-5 h-5 mr-3 flex-shrink-0" fill="none" stroke="currentColor" viewBox="0 0 24 24">
-                <path stroke-linecap="round" stroke-linejoin="round" stroke-width="2" d="M17 20h5v-2a3 3 0 00-5.356-1.857M17 20H7m10 0v-2c0-.656-.126-1.283-.356-1.857M7 20H2v-2a3 3 0 015.356-1.857M7 20v-2c0-.656.126-1.283.356-1.857m0 0a5.002 5.002 0 019.288 0M15 7a3 3 0 11-6 0 3 3 0 016 0zm6 3a2 2 0 11-4 0 2 2 0 014 0zM7 10a2 2 0 11-4 0 2 2 0 014 0z"/>
-              </svg>
-              <span class="font-medium">Staff</span>
-            <% end %>
-          </li>
-          
-          <li>
-            <%= link_to business_manager_services_path, class: "flex items-center px-4 py-3 text-white rounded-lg hover:bg-gray-700 transition-colors #{current_page?(business_manager_services_path) ? 'bg-gray-700' : ''}" do %>
-              <svg class="w-5 h-5 mr-3 flex-shrink-0" fill="none" stroke="currentColor" viewBox="0 0 24 24">
-                <path stroke-linecap="round" stroke-linejoin="round" stroke-width="2" d="M19 21V5a2 2 0 00-2-2H7a2 2 0 00-2 2v16m14 0h2m-2 0h-5m-9 0H3m2 0h5M9 7h1m-1 4h1m4-4h1m-1 4h1m-5 10v-5a1 1 0 011-1h2a1 1 0 011 1v5m-4 0h4"/>
-              </svg>
-              <span class="font-medium">Services</span>
-            <% end %>
-          </li>
-          
-          <li>
-            <%= link_to business_manager_products_path, class: "flex items-center px-4 py-3 text-white rounded-lg hover:bg-gray-700 transition-colors #{current_page?(business_manager_products_path) ? 'bg-gray-700' : ''}" do %>
-              <svg class="w-5 h-5 mr-3 flex-shrink-0" fill="none" stroke="currentColor" viewBox="0 0 24 24">
-                <path stroke-linecap="round" stroke-linejoin="round" stroke-width="2" d="M20 7l-8-4-8 4m16 0l-8 4m8-4v10l-8 4m0-10L4 7m8 4v10M4 7v10l8 4"/>
-              </svg>
-              <span class="font-medium">Products</span>
-            <% end %>
-          </li>
-
-          <li>
-          <%= link_to business_manager_customers_path, class: "flex items-center px-4 py-3 text-white rounded-lg hover:bg-gray-700 transition-colors #{current_page?(business_manager_customers_path) ? 'bg-gray-700' : ''}" do %>
-            <svg class="w-5 h-5 mr-3 flex-shrink-0" fill="none" stroke="currentColor" viewBox="0 0 24 24">
-              <path stroke-linecap="round" stroke-linejoin="round" stroke-width="2" d="M16 7a4 4 0 11-8 0 4 4 0 018 0zM12 14a7 7 0 00-7 7h14a7 7 0 00-7-7z"/>
-            </svg>
-            <span class="font-medium">Customers</span>
-          <% end %>
-        </li>
-
-        <li>
-          <%= link_to business_manager_estimates_path, class: "flex items-center px-4 py-3 text-white rounded-lg hover:bg-gray-700 transition-colors #{current_page?(business_manager_estimates_path) ? 'bg-gray-700' : ''}" do %>
-            <svg class="w-5 h-5 mr-3 flex-shrink-0" fill="none" stroke="currentColor" viewBox="0 0 24 24">
-              <path stroke-linecap="round" stroke-linejoin="round" stroke-width="2" d="M12 10v6m0 0l-3-3m3 3l3-3m2 8H7a2 2 0 01-2-2V5a2 2 0 012-2h5.586a1 1 0 01.707.293l5.414 5.414a1 1 0 01.293.707V19a2 2 0 01-2 2z"/>
-            </svg>
-            <span class="font-medium">Estimates</span>
-          <% end %>
-        </li>
-          
-          <li>
-            <%= link_to business_manager_shipping_methods_path, class: "flex items-center px-4 py-3 text-white rounded-lg hover:bg-gray-700 transition-colors #{current_page?(business_manager_shipping_methods_path) ? 'bg-gray-700' : ''}" do %>
-              <svg class="w-5 h-5 mr-3 flex-shrink-0" fill="none" stroke="currentColor" viewBox="0 0 24 24">
-                <path stroke-linecap="round" stroke-linejoin="round" stroke-width="2" d="M8 9l3 3-3 3m5 0h3M5 20h14a2 2 0 002-2V6a2 2 0 00-2-2H5a2 2 0 00-2 2v12a2 2 0 002 2z"/>
-              </svg>
-              <span class="font-medium">Shipping Methods</span>
-            <% end %>
-          </li>
-          
-          <li>
-            <%= link_to business_manager_tax_rates_path, class: "flex items-center px-4 py-3 text-white rounded-lg hover:bg-gray-700 transition-colors #{current_page?(business_manager_tax_rates_path) ? 'bg-gray-700' : ''}", data: { turbo_prefetch: false } do %>
-              <svg class="w-5 h-5 mr-3 flex-shrink-0" fill="none" stroke="currentColor" viewBox="0 0 24 24">
-                <path stroke-linecap="round" stroke-linejoin="round" stroke-width="2" d="M9 7h6m0 10v-3m-3 3h.01M9 17h.01M9 14h.01M12 14h.01M15 11h.01M12 11h.01M9 11h.01M7 21h10a2 2 0 002-2V5a2 2 0 00-2-2H7a2 2 0 00-2 2v14a2 2 0 002 2z"/>
-              </svg>
-              <span class="font-medium">Tax Rates</span>
-            <% end %>
-          </li>
-          
-          <li>
-            <%= link_to business_manager_referrals_path, class: "flex items-center px-4 py-3 text-white rounded-lg hover:bg-gray-700 transition-colors #{current_page?(business_manager_referrals_path) ? 'bg-gray-700' : ''}" do %>
-              <svg class="w-5 h-5 mr-3 flex-shrink-0" fill="none" stroke="currentColor" viewBox="0 0 24 24">
-                <path stroke-linecap="round" stroke-linejoin="round" stroke-width="2" d="M17 20h5v-2a3 3 0 00-5.356-1.857M17 20H7m10 0v-2c0-.656-.126-1.283-.356-1.857M7 20H2v-2a3 3 0 015.356-1.857M7 20v-2c0-.656.126-1.283.356-1.857m0 0a5.002 5.002 0 019.288 0M15 7a3 3 0 11-6 0 3 3 0 016 0zm6 3a2 2 0 11-4 0 2 2 0 014 0zM7 10a2 2 0 11-4 0 2 2 0 014 0z"/>
-              </svg>
-              <span class="font-medium">Referrals</span>
-            <% end %>
-          </li>
-          
-          <li>
-            <%= link_to business_manager_loyalty_index_path, class: "flex items-center px-4 py-3 text-white rounded-lg hover:bg-gray-700 transition-colors #{current_page?(business_manager_loyalty_index_path) ? 'bg-gray-700' : ''}" do %>
-              <svg class="w-5 h-5 mr-3 flex-shrink-0" fill="none" stroke="currentColor" viewBox="0 0 24 24">
-                <path stroke-linecap="round" stroke-linejoin="round" stroke-width="2" d="M11.049 2.927c.3-.921 1.603-.921 1.902 0l1.519 4.674a1 1 0 00.95.69h4.915c.969 0 1.371 1.24.588 1.81l-3.976 2.888a1 1 0 00-.363 1.118l1.518 4.674c.3.922-.755 1.688-1.538 1.118l-3.976-2.888a1 1 0 00-1.176 0l-3.976 2.888c-.783.57-1.838-.197-1.538-1.118l1.518-4.674a1 1 0 00-.363-1.118l-3.976-2.888c-.784-.57-.38-1.81.588-1.81h4.914a1 1 0 00.951-.69l1.519-4.674z"/>
-              </svg>
-              <span class="font-medium">Loyalty</span>
-            <% end %>
-          </li>
-          
-          <li>
-            <%= link_to business_manager_platform_index_path, class: "flex items-center px-4 py-3 text-white rounded-lg hover:bg-gray-700 transition-colors #{current_page?(business_manager_platform_index_path) ? 'bg-gray-700' : ''}" do %>
-              <svg class="w-5 h-5 mr-3 flex-shrink-0" fill="none" stroke="currentColor" viewBox="0 0 24 24">
-                <path stroke-linecap="round" stroke-linejoin="round" stroke-width="2" d="M13 10V3L4 14h7v7l9-11h-7z"/>
-              </svg>
-              <span class="font-medium">BizBlasts Rewards</span>
-            <% end %>
-          </li>
-          
-          <li>
-            <%= link_to business_manager_promotions_path, class: "flex items-center px-4 py-3 text-white rounded-lg hover:bg-gray-700 transition-colors #{current_page?(business_manager_promotions_path) ? 'bg-gray-700' : ''}" do %>
-              <svg class="w-5 h-5 mr-3 flex-shrink-0" fill="none" stroke="currentColor" viewBox="0 0 24 24">
-                <path stroke-linecap="round" stroke-linejoin="round" stroke-width="2" d="M7 7h.01M7 3h5c.512 0 1.024.195 1.414.586l7 7a2 2 0 010 2.828l-7 7a2 2 0 01-2.828 0l-7-7A1.994 1.994 0 013 12V7a4 4 0 014-4z"/>
-              </svg>
-              <span class="font-medium">Promotions</span>
-            <% end %>
-          </li>
-          
-          <li>
-            <%= link_to business_manager_customer_subscriptions_path, class: "flex items-center px-4 py-3 text-white rounded-lg hover:bg-gray-700 transition-colors #{current_page?(business_manager_customer_subscriptions_path) ? 'bg-gray-700' : ''}" do %>
-              <svg class="w-5 h-5 mr-3 flex-shrink-0" fill="none" stroke="currentColor" viewBox="0 0 24 24">
-                <path stroke-linecap="round" stroke-linejoin="round" stroke-width="2" d="M4 4v5h.582m15.356 2A8.001 8.001 0 004.582 9m0 0H9m11 11v-5h-.581m0 0a8.003 8.003 0 01-15.357-2m15.357 2H15"/>
-              </svg>
-              <span class="font-medium">Subscriptions</span>
-            <% end %>
-          </li>
-          
-          <li>
-            <%= link_to business_manager_settings_path, class: "flex items-center px-4 py-3 text-white rounded-lg hover:bg-gray-700 transition-colors #{current_page?(business_manager_settings_path) ? 'bg-gray-700' : ''}" do %>
-              <svg class="w-5 h-5 mr-3 flex-shrink-0" fill="none" stroke="currentColor" viewBox="0 0 24 24">
-                <path stroke-linecap="round" stroke-linejoin="round" stroke-width="2" d="M10.325 4.317c.426-1.756 2.924-1.756 3.35 0a1.724 1.724 0 002.573 1.066c1.543-.94 3.31.826 2.37 2.37a1.724 1.724 0 001.065 2.572c1.756.426 1.756 2.924 0 3.35a1.724 1.724 0 00-1.066 2.573c.94 1.543-.826 3.31-2.37 2.37a1.724 1.724 0 00-2.572 1.065c-.426 1.756-2.924 1.756-3.35 0a1.724 1.724 0 00-2.573-1.066c-1.543.94-3.31-.826-2.37-2.37a1.724 1.724 0 00-1.065-2.572c-1.756-.426-1.756-2.924 0-3.35a1.724 1.724 0 001.066-2.573c-.94-1.543.826-3.31 2.37-2.37.996.608 2.296.07 2.572-1.065z"/>
-                <path stroke-linecap="round" stroke-linejoin="round" stroke-width="2" d="M15 12a3 3 0 11-6 0 3 3 0 016 0z"/>
-              </svg>
-              <span class="font-medium">Settings</span>
-            <% end %>
-          </li>
-=======
->>>>>>> 9b20ef09
         </ul>
       </nav>
       
