# frozen_string_literal: true

require Rails.root.join('lib/constraints/subdomain_constraint')
require Rails.root.join('lib/constraints/custom_domain_constraint')
require Rails.root.join('lib/constraints/business_domain_constraint')
require Rails.root.join('lib/constraints/tenant_public_constraint')

Rails.application.routes.draw do
  # Health check routes - MUST be first to avoid being caught by catch-all routes
  get "up" => "rails/health#show", as: :rails_health_check
  get "healthcheck" => "health#check", as: :health_check
  get "db-check" => "health#db_check", as: :db_check
  get "maintenance" => "maintenance#index", as: :maintenance
  
  # Authentication bridge routes for cross-domain authentication
  # These must be accessible globally (not constrained to tenants)
  get "auth/bridge" => "authentication_bridge#create", as: :auth_bridge
  post "auth/bridge/consume" => "authentication_bridge#consume", as: :auth_bridge_consume
  get "auth/bridge/health" => "authentication_bridge#health", as: :auth_bridge_health
  
  # Token consumption endpoint for custom domains
  # This endpoint receives the redirect from the main domain auth bridge
  get "auth/consume" => "authentication_bridge#consume_token", as: :auth_consume

  # Reverse bridge: custom domain → main domain
  # This allows users to navigate back to main domain while staying logged in
  get "auth/bridge_to_main" => "authentication_bridge#bridge_to_main", as: :auth_bridge_to_main

  # Tenant public routes: available on both subdomains and active custom domains
  constraints TenantPublicConstraint do
    # (public routes continue)
    scope module: 'public' do
      get '/', to: 'pages#show', constraints: { page: /home|root|^$/ }, as: :tenant_root
      get '/about', to: 'pages#show', page: 'about', as: :tenant_about_page
      get '/services', to: 'pages#show', page: 'services', as: :tenant_services_page
      get '/services/:id', to: 'services#show', as: :tenant_service
      # Product listings under tenant public scope
      resources :products, only: [:index, :show]
      get '/contact', to: 'pages#show', page: 'contact', as: :tenant_contact_page

      # Estimate page and form submission
      get '/estimate', to: 'pages#show', page: 'estimate', as: :tenant_estimate_page
      post '/estimate', to: 'requests#create', as: :tenant_estimate_request

      get '/calendar', to: 'tenant_calendar#index', as: :tenant_calendar
      get '/available-slots', to: 'tenant_calendar#available_slots', as: :tenant_available_slots
      get '/staff-availability', to: 'tenant_calendar#staff_availability', as: :tenant_staff_availability

      get '/book', to: 'booking#new', as: :new_tenant_booking
      resources :booking, only: [:create], as: :tenant_bookings
      get '/booking/:id/confirmation', to: 'booking#confirmation', as: :tenant_booking_confirmation

      get '/my-bookings', to: 'client_bookings#index', as: :tenant_my_bookings
      get '/my-bookings/:id', to: 'client_bookings#show', as: :tenant_my_booking, constraints: { id: /\d+/ }
      # Add alias for backward compatibility with tests
      get '/booking/:id', to: 'client_bookings#show', as: :tenant_booking, constraints: { id: /\d+/ }
      patch '/my-bookings/:id/cancel', to: 'client_bookings#cancel', as: :cancel_tenant_my_booking, constraints: { id: /\d+/ }

      resources :invoices, only: [:index, :show], as: :tenant_invoices do
        post :pay, on: :member
      end
      resources :payments, only: [:index, :new, :create]
      
      # Tips for experience bookings
      resources :bookings, only: [] do
        resources :tips, only: [:new, :create] do
          member do
            get :success
            get :cancel
          end
        end
      end
      
      # Unified transactions view
      resources :transactions, only: [:index, :show]

      # Public checkout/cart/orders/subscriptions/policies are defined below with tenant_* helpers

      # Business-specific loyalty (on subdomain)
      get '/loyalty', to: 'loyalty#show', as: :tenant_loyalty
      post '/loyalty/redeem', to: 'loyalty#redeem_points', as: :tenant_loyalty_redeem

      # Direct referral program access for current tenant
      get '/referral', to: 'referral#show', as: :tenant_referral_program

      # Public cart/checkout and subscriptions - MUST come before catch-all
      resource  :cart, only: [:show]
      resources :line_items, only: [:create, :update, :destroy]
      resources :orders,     only: [:new, :create, :index, :show] do
        collection { post :validate_promo_code }
      end
      resources :subscriptions, only: [:new, :create] do
        member { get :confirmation }
      end
      resources :newsletter_subscriptions, only: [:create]
      resource :service_area_check, only: [:new, :create]
      resources :policy_acceptances, only: [:create, :show]
      get '/policy_status', to: 'policy_acceptances#status'
      post '/policy_acceptances/bulk', to: 'policy_acceptances#bulk_create'

      # Tip collection routes (token-based for experiences)
      resources :tips, only: [:new, :create, :show] do
        member do
          get :success
          get :cancel
        end
      end

      # Catch-all for static pages must come last
      get '/:page', to: 'pages#show', as: :tenant_page
    end
  end

  # API routes for AI/LLM discovery
  namespace :api do
    namespace :v1 do
      resources :businesses, only: [:index, :show] do
        collection do
          get :categories
          get :ai_summary
        end
      end
    end
  end
  
  # Theme test routes for development and previewing
  get '/theme-test', to: 'theme_test#index', as: :theme_test
  get '/theme-test/preview/:theme_id', to: 'theme_test#preview', as: :theme_test_preview
  get '/theme-test/business/:business_subdomain', to: 'theme_test#preview', as: :theme_test_business
  
  # Stripe app deep link test (for development/testing)
  get '/stripe-app-test', to: 'stripe_app_test#show', as: :stripe_app_test
  
  post '/webhooks/stripe', to: 'stripe_webhooks#create'
  post '/webhooks/twilio', to: 'webhooks/twilio#delivery_receipt'
  post '/webhooks/twilio/inbound', to: 'webhooks/twilio#inbound_message'
  
  # SMS link redirects
  get '/s/:short_code', to: 'sms_links#redirect', as: :sms_link_redirect
  
  # Calendar OAuth callback (outside subdomain constraint for security)
  get '/oauth/calendar/:provider/callback', to: 'calendar_oauth#callback', as: :calendar_oauth_callback
  
  # Google Business Profile OAuth callback (outside subdomain constraint)
  get '/oauth/google-business/callback', to: 'google_business_oauth#callback', as: :google_business_oauth_callback
  # Add routes for admin bookings availability before ActiveAdmin is initialized
  get '/admin/bookings-availability/slots', to: 'admin/booking_availability#available_slots', as: :available_slots_bookings
  get '/admin/bookings-availability/new', to: 'admin/booking_availability#new', as: :new_admin_booking_from_slots
  
  # Debug route to test available slots
  get '/debug/available-slots', to: 'admin/booking_availability#available_slots'
  
  # ActiveAdmin routes
  devise_for :admin_users, ActiveAdmin::Devise.config.merge(controllers: {
    sessions: 'admin/sessions'
  })
  ActiveAdmin.routes(self)

  # Custom routes for SolidQueue job actions (Rails 8.1 compatible - avoids page_action deprecation)
  namespace :admin do
    post 'solid_queue_jobs/retry_all_failed_jobs', to: 'solid_queue_jobs#retry_all_failed_jobs', as: :solid_queue_jobs_retry_all_failed_jobs
    post 'solid_queue_jobs/retry_failed_job', to: 'solid_queue_jobs#retry_failed_job', as: :solid_queue_jobs_retry_failed_job
    post 'solid_queue_jobs/cleanup_orphaned_jobs', to: 'solid_queue_jobs#cleanup_orphaned_jobs', as: :solid_queue_jobs_cleanup_orphaned_jobs
  end
  
  devise_for :users, skip: [:registrations], controllers: {
    sessions: 'users/sessions',
    magic_links: 'users/magic_links'
  }

  namespace :passwordless do
    devise_for :users, skip: [:registrations], controllers: {
      sessions: 'devise/passwordless/sessions'
    }
  end

  devise_for :businesses, skip: [:registrations], controllers: {
    sessions: 'businesses/sessions',
  }

  # Redirect old signup URL to new business signup URL
  get '/users/sign_up', to: redirect('/business/sign_up')

  # Protocol and subdomain redirects for SEO indexing
  # These handle the URLs that Google Search Console is finding as "pages with redirects"
  constraints(host: /^bizblasts\.com$/) do
    # Redirect non-www to www version
    get '(*path)', to: redirect { |params, request|
      protocol = request.ssl? ? 'https://' : 'http://'
      # In production, force HTTPS and www
      if Rails.env.production?
        "https://www.bizblasts.com/#{params[:path]}"
      else
        "#{protocol}www.bizblasts.com/#{params[:path]}"
      end
    }
  end

  devise_scope :user do
    get '/client/sign_up', to: 'client/registrations#new', as: :new_client_registration
    post '/client', to: 'client/registrations#create', as: :client_registration

    get '/business/sign_up', to: 'business/registrations#new', as: :new_business_registration
    post '/business', to: 'business/registrations#create', as: :business_registration
    get '/business/registration/success', to: 'business/registrations#registration_success', as: :business_registration_success
    get '/business/registration/cancelled', to: 'business/registrations#registration_cancelled', as: :business_registration_cancelled

    get '/users/edit', to: 'users/registrations#edit', as: :edit_user_registration
    patch '/users', to: 'users/registrations#update', as: :user_registration
    put '/users', to: 'users/registrations#update'
    delete '/users', to: 'users/registrations#destroy'

    get '/users/sign_out', to: 'users/sessions#destroy'
  end

  # Business Manager routes available on both subdomains and custom domains
  constraints BusinessDomainConstraint do
    namespace :business_manager, path: '/manage' do
      get '/dashboard', to: 'dashboard#index', as: :dashboard
      resources :services do
        member do
          patch :update_position
          patch :move_up
          patch :move_down
          get 'manage_availability'
          patch 'manage_availability'
          patch :clear_availability
        end
        resources :service_variants, except: [:show]
      end
      resources :products do
        member do
          patch :update_position
          patch :move_up
          patch :move_down
        end
      end
      resources :shipping_methods
      resources :tax_rates
      resources :customers
      resources :staff_members do
        member do
          get 'manage_availability'
          patch 'manage_availability'
        end
      end

      # Gallery management
      get 'gallery', to: 'gallery#index', as: :gallery_index
      scope path: 'gallery', as: :gallery, controller: 'gallery' do
        post 'photos', action: :create_photo, as: :photos
        post 'photos/reorder', action: :reorder_photos, as: :reorder_photos
        patch 'photos/:id', action: :update_photo, as: :update_photo
        delete 'photos/:id', action: :destroy_photo, as: :destroy_photo
        post 'video', action: :create_video, as: :video
        patch 'video', action: :update_video, as: :update_video
        delete 'video', action: :destroy_video, as: :destroy_video
      end

      # Bookings management
      resources :bookings, only: [:index, :show, :new, :edit, :update, :create] do
        member do
          patch 'confirm'
          patch 'cancel'
          patch 'refund'
          get 'reschedule'
          patch 'update_schedule'
        end
        collection do
          get '/available-slots', to: 'bookings#available_slots', as: :available_slots
        end
      end

      # Add route for available slots in business manager context
      get '/available-slots', to: 'bookings#available_slots', as: :available_slots_bookings

      # Allow staff/manager to create bookings
      resources :client_bookings, only: [:new, :create], path: 'my-bookings'
<<<<<<< HEAD
      # Estimates management
      resources :estimates do
        member do
          patch :send_to_customer
        end
      end
      
=======

>>>>>>> 9b20ef09
      # Business transactions management (unified orders and invoices)
      resources :transactions, only: [:index, :show] do
        collection do
          get :download_csv
        end
      end

      # Business orders management
      resources :orders, only: [:index, :show, :new, :create, :edit, :update] do
        member do
          patch :refund
        end
      end
      resources :invoices, only: [:index, :show] do
        post :resend, on: :member
        patch :cancel, on: :member
        patch :mark_as_paid, on: :member
        get :qr_payment, on: :member
        get :payment_status, on: :member
      end

      # Business payments management
      resources :payments, only: [:index, :show]

      # Payment collection (singular resource for new payment collection)
      resource :payment, only: [:new, :create]

      # Redirect /manage/payment to /manage/payment/new to prevent 404s
      get '/payment', to: redirect('/manage/payment/new')
      get '/settings', to: 'settings#index', as: :settings

      # Route to dismiss individual business setup reminder tasks for the current user
      delete 'setup_reminder', to: 'base#dismiss_setup_reminder', as: :setup_reminder

      namespace :settings do
        resource :profile, only: [:edit, :update, :destroy] do
          patch :unsubscribe_all, on: :member
        end
        resource :business, only: [:edit, :update], controller: 'business' do
          post :connect_stripe
          get :stripe_onboarding
          post :refresh_stripe
          delete :disconnect_stripe
          post :check_subdomain_availability
          get  :check_subdomain_availability
          get  :check_domain_status
          post :finalize_domain_activation
        end
        resources :teams, only: [:index, :new, :create, :destroy]
        resource :booking_policy, only: [:show, :edit, :update]
        resources :locations

        # Subscription & Billing (Module 7)
        get 'subscription', to: 'subscriptions#show', as: :subscription
        post 'subscription/checkout', to: 'subscriptions#create_checkout_session', as: :subscription_checkout
        post 'subscription/portal', to: 'subscriptions#customer_portal_session', as: :subscription_portal
        post 'subscription/downgrade', to: 'subscriptions#downgrade', as: :subscription_downgrade
        # Stripe webhook endpoint - scoped under /manage/settings/stripe_events
        post 'stripe_events', to: 'subscriptions#webhook'

        # Integrations (Module 9)
        resources :integrations, only: [:index] do
          collection do
            # Google Business connection routes
            get 'google-business/search', action: :google_business_search
            get 'google-business/search-nearby', action: :google_business_search_nearby
            get 'google-business/details/:place_id', action: :google_business_details, as: :google_business_details
            post 'google-business/connect', action: :google_business_connect
            post 'google-business/connect-manual', action: :google_business_connect_manual
            delete 'google-business/disconnect', action: :google_business_disconnect
            get 'google-business/status', action: :google_business_status
            post 'lookup-place-id', action: :lookup_place_id
            get 'check-place-id-status/:job_id', action: :check_place_id_status

            # Google Business Profile OAuth routes
            get 'google-business/oauth/authorize', action: :google_business_oauth_authorize

            # Calendar integration routes
            post 'calendar-integrations/connect', action: :calendar_integration_connect, as: :calendar_integration_connect
            get 'calendar-integrations/new-caldav', action: :calendar_integration_new_caldav, as: :calendar_integration_new_caldav
            post 'calendar-integrations/create-caldav', action: :calendar_integration_create_caldav, as: :calendar_integration_create_caldav
            post 'calendar-integrations/test-caldav', action: :calendar_integration_test_caldav, as: :calendar_integration_test_caldav
            post 'calendar-integrations/batch-sync', action: :calendar_integration_batch_sync, as: :calendar_integration_batch_sync
            post 'calendar-integrations/import-availability', action: :calendar_integration_import_availability, as: :calendar_integration_import_availability
            get 'calendar-integrations/:calendar_integration_id', action: :calendar_integration_show, as: :calendar_integration_show
            delete 'calendar-integrations/:calendar_integration_id', action: :calendar_integration_destroy, as: :calendar_integration_destroy
            patch 'calendar-integrations/:calendar_integration_id/toggle-default', action: :calendar_integration_toggle_default, as: :calendar_integration_toggle_default
            post 'calendar-integrations/:calendar_integration_id/resync', action: :calendar_integration_resync, as: :calendar_integration_resync
          end
        end
        resource :website_pages, only: [:edit, :update]

        # Tips configuration
        resource :tips, only: [:show, :update]

        resource :sidebar, only: [:show], controller: 'sidebar' do
          get :edit_sidebar
          patch :update_sidebar
        end
      end

      # Customer Subscription Management for Business Managers
      resources :customer_subscriptions, path: 'subscriptions' do
        member do
          patch :cancel
          get :billing_history
        end
        collection do
          get :analytics
        end
      end

      # Referral and Loyalty Management
      resources :referrals, only: [:index, :show, :edit, :update, :create] do
        collection do
          patch :toggle_status
          get :analytics
        end
      end

      resources :loyalty, only: [:index, :show, :edit, :update, :create] do
        collection do
          patch :toggle_status
          get :customers
          get :analytics
        end
        member do
          get :customer_detail
          post :adjust_points
        end
      end

      # Platform (BizBlasts) Loyalty and Referrals
      resources :platform, only: [:index] do
        collection do
          post :generate_referral_code
          post :redeem_points
          get :transactions
          get :referrals
          get :discount_codes
        end
      end

      # Promotion Management
      resources :promotions do
        collection do
          patch :bulk_deactivate
        end
        member do
          patch :toggle_status
        end
      end

      # Subscription management
      resources :customer_subscriptions, only: [:index, :show, :edit, :update, :destroy] do
        member do
          patch :cancel
        end
      end

      # Subscription loyalty management
      resources :subscription_loyalty, only: [:index, :show] do
        member do
          post :award_points
          patch :adjust_tier
        end
        collection do
          get :customers
          get :analytics
          get :export_data
        end
      end

      # Website customization routes (Standard & Premium only)
      namespace :website do
        resources :pages do
          collection do
            patch :update_priority
          end
          member do
            get :preview
            patch :publish
            post :create_version
            patch :restore_version
            post :duplicate
            post :track_view
          end

          resources :sections, except: [:show] do
            member do
              patch :move_up
              patch :move_down
              post :duplicate
              patch :reorder
            end

            collection do
              patch :reorder
            end
          end
        end

        resources :themes do
          member do
            patch :activate
            get :preview
            post :duplicate
            get :export
          end

          collection do
            post :import
          end
        end

        resources :templates, only: [:index, :show] do
          member do
            post :apply
            get :preview
          end

          collection do
            get :search
            get :filter_by_industry
            get :compare
          end
        end
      end
    end
  end

  # Subdomain-only routes (business routes, policy redirects, etc.)
  constraints(SubdomainConstraint) do
    # Business-specific routes for business owners
    namespace :business do
      resources :orders, only: [:index, :show]
    end

    # Public cart/checkout and subscriptions now handled by TenantPublicConstraint (see top block)

    # Policy pages for subdomain users (redirect to main domain)
    get '/privacypolicy', to: redirect { |params, request| 
      protocol = request.protocol
      port = request.port != 80 ? ":#{request.port}" : ""
      "#{protocol}#{request.domain}#{port}/privacypolicy"
    }
    get '/terms', to: redirect { |params, request| 
      protocol = request.protocol
      port = request.port != 80 ? ":#{request.port}" : ""
      "#{protocol}#{request.domain}#{port}/terms"
    }
    get '/acceptableusepolicy', to: redirect { |params, request| 
      protocol = request.protocol
      port = request.port != 80 ? ":#{request.port}" : ""
      "#{protocol}#{request.domain}#{port}/acceptableusepolicy"
    }
    get '/returnpolicy', to: redirect { |params, request| 
      protocol = request.protocol
      port = request.port != 80 ? ":#{request.port}" : ""
      "#{protocol}#{request.domain}#{port}/returnpolicy"
    }

    # Add a redirect for /settings under subdomain to the main domain
    get '/settings', to: redirect { |params, request| 
      # Extract the protocol and port
      protocol = request.protocol
      port = request.port != 80 ? ":#{request.port}" : ""
      
      # Redirect to main domain's settings page
      "#{protocol}#{request.domain}#{port}/settings"
    }

<<<<<<< HEAD
    scope module: 'public' do
      get '/', to: 'pages#show', constraints: { page: /home|root|^$/ }, as: :tenant_root
      get '/about', to: 'pages#show', page: 'about', as: :tenant_about_page
      get '/services', to: 'pages#show', page: 'services', as: :tenant_services_page
      get '/services/:id', to: 'services#show', as: :tenant_service
      # Product listings under subdomain go through Public::ProductsController
      resources :products, only: [:index, :show]
      get '/contact', to: 'pages#show', page: 'contact', as: :tenant_contact_page

      # Estimate page and form submission
      get '/estimate', to: 'pages#show', page: 'estimate', as: :tenant_estimate_page
      post '/estimate', to: 'requests#create', as: :tenant_estimate_request
      # Public estimate actions
      get  '/estimates/:token',                 to: 'estimates#show',            as: :tenant_estimate
      patch '/estimates/:token/approve',         to: 'estimates#approve',         as: :approve_tenant_estimate
      patch '/estimates/:token/decline',         to: 'estimates#decline',         as: :decline_tenant_estimate
      patch '/estimates/:token/request_changes', to: 'estimates#request_changes', as: :request_changes_tenant_estimate

      get '/calendar', to: 'tenant_calendar#index', as: :tenant_calendar
      get '/available-slots', to: 'tenant_calendar#available_slots', as: :tenant_available_slots
      get '/staff-availability', to: 'tenant_calendar#staff_availability', as: :tenant_staff_availability

      get '/book', to: 'booking#new', as: :new_tenant_booking
      resources :booking, only: [:create], as: :tenant_bookings
      get '/booking/:id/confirmation', to: 'booking#confirmation', as: :tenant_booking_confirmation

      get '/my-bookings', to: 'client_bookings#index', as: :tenant_my_bookings
      get '/my-bookings/:id', to: 'client_bookings#show', as: :tenant_my_booking, constraints: { id: /\d+/ }
      # Add alias for backward compatibility with tests
      get '/booking/:id', to: 'client_bookings#show', as: :tenant_booking, constraints: { id: /\d+/ }
      patch '/my-bookings/:id/cancel', to: 'client_bookings#cancel', as: :cancel_tenant_my_booking, constraints: { id: /\d+/ }

      resources :invoices, only: [:index, :show], as: :tenant_invoices do
        member do
          post :pay
        end
      end
      resources :payments, only: [:index, :new, :create], as: :tenant_payments
      
      # Tips for experience bookings
      resources :bookings, only: [] do
        resources :tips, only: [:new, :create] do
          member do
            get :success
            get :cancel
          end
        end
      end
      
      # Unified transactions view for subdomain
      resources :transactions, only: [:index, :show], as: :tenant_transactions

      # Business-specific loyalty (on subdomain)
      get '/loyalty', to: 'loyalty#show', as: :tenant_loyalty
      post '/loyalty/redeem', to: 'loyalty#redeem_points', as: :tenant_loyalty_redeem

      # Direct referral program access for current tenant
      get '/referral', to: 'referral#show', as: :tenant_referral_program

      # Catch-all for static pages must come last
      get '/:page', to: 'pages#show', as: :tenant_page
    end
=======
    # Tenant public routes are unified by TenantPublicConstraint (see top block)
  end
>>>>>>> 9b20ef09

  # Redirect management/dashboard for custom-domain hosts ONLY (after public routes)
  # This now serves as a fallback for unauthenticated users on custom domains
  # constraints CustomDomainConstraint do
  #   get '/manage(/*path)', to: 'tenant_redirect#manage', as: :tenant_manage_redirect
  # end

  # Fallback redirect for unauthenticated users on custom domains
  # Uses Warden (Devise) to reliably detect authentication state instead of relying on raw session keys.
  constraints lambda { |req|
    CustomDomainConstraint.matches?(req) && !(req.env["warden"]&.user.present?)
  } do
    get '/manage(/*path)', to: 'tenant_redirect#manage', as: :tenant_manage_redirect
  end


  # Fallback routes for base OrdersController new/create
  resources :orders, only: [:new, :create, :index, :show]

  resources :businesses, only: [:index]
  # Cart is now handled in TenantPublicConstraint block
  resources :line_items, only: [:create, :update, :destroy]
  # Add back the global products routes for controller specs
  resources :products, only: [:index, :show]
  root "home#index"

  # Route for checking business industry
  get '/check_business_industry', to: 'home#check_business_industry'

  # New static pages
  get '/about', to: 'home#about'
  get '/contact', to: 'home#contact'
  get '/cookies', to: 'home#cookies'
  get '/privacypolicy', to: 'home#privacy'
  get '/terms', to: 'home#terms'
  get '/disclaimer', to: 'home#disclaimer'
  get '/shippingpolicy', to: 'home#shippingpolicy'
  get '/returnpolicy', to: 'home#returnpolicy'
  get '/acceptableusepolicy', to: 'home#acceptableusepolicy'
  get '/pricing', to: 'home#pricing'
  
  # Documentation section
  get '/docs', to: 'docs#index'
  get '/docs/:doc_id', to: 'docs#show', as: :doc

  # Sitemap
  get '/sitemap.xml', to: 'sitemap#index', defaults: { format: 'xml' }
  
  # Web manifest for PWA support
  get '/site.webmanifest', to: proc { |env|
    file_path = Rails.root.join('public', 'site.webmanifest')
    if File.exist?(file_path)
      content = File.read(file_path)
      [200, {"Content-Type" => "application/manifest+json", "Cache-Control" => "public, max-age=86400"}, [content]]
    else
      [404, {"Content-Type" => "text/plain"}, ["Manifest not found"]]
    end
  }

  # Blog section
  get '/blog', to: 'blog#index', as: :blog
  get '/blog/feed.xml', to: 'blog#feed', as: :blog_feed, defaults: { format: 'xml' }
  get '/blog/:year/:month/:day/:slug', to: 'blog#show', as: :blog_post_by_date,
      constraints: { 
        year: /\d{4}/, 
        month: /\d{1,2}/, 
        day: /\d{1,2}/ 
      }
  get '/blog/:slug', to: 'blog#show', as: :blog_post

  # Route for contact form submission
  post '/contact', to: 'contacts#create'

  # Magic link-based unsubscribe route
  get '/unsubscribe/magic_link', to: 'public/unsubscribe#magic_link', as: :unsubscribe_magic_link
  
  # Review request unsubscribe route
  get '/unsubscribe/review_requests/:token', to: 'review_request_unsubscribes#show', as: :unsubscribe_review_requests

  # Policy acceptance routes
  resources :policy_acceptances, only: [:create, :show]
  get '/policy_status', to: 'policy_acceptances#status'
  post '/policy_acceptances/bulk', to: 'policy_acceptances#bulk_create'

  # Public subdomain availability endpoint
  get '/subdomains/check', to: 'public/subdomains#check', defaults: { format: :json }

  get "home/debug" => redirect("/admin/debug"), as: :old_tenant_debug
  get "admin/debug" => "admin/debug#index", as: :tenant_debug

  authenticated :user do
    root 'home#index', as: :authenticated_root
  end

  # Cross-business loyalty overview (main domain only)
  resources :loyalty, only: [:index], controller: 'public/loyalty'
  
  # Cross-business referral overview (main domain only)
  resources :referral, only: [:index], controller: 'public/referral'

  # Client dashboard and related routes (main domain only)
  get 'dashboard', to: 'client_dashboard#index'
  resources :client_bookings, path: 'my-bookings' do
    member do
      patch 'cancel'
    end
  end

  # New unified transactions view
  resources :transactions, only: [:index, :show]

  # Cart redirect handler for main domain
  # Since carts are business-specific, redirect users to the appropriate business domain
  resource :cart, only: [:show], controller: 'cart_redirect'

  authenticated :user, ->(user) { user.client? } do
    # Keep this block for any future client-specific routes that need the constraint
  end

  # Client Settings - moved outside authenticated block to allow proper redirects
  namespace :client, path: '' do # path: '' to avoid /client/client/settings
    resource :settings, only: [:show, :edit, :update, :destroy], controller: 'settings' do
      patch :unsubscribe_all, on: :member
    end
    
    # Client Subscription Management
    resources :subscriptions, only: [:index, :show, :edit, :update] do
      member do
        get :cancel
        post :cancel
        get :preferences
        patch :update_preferences
        get :billing_history
      end
    end
    
    # Subscription loyalty routes
    resources :subscription_loyalty, only: [:index, :show] do
      member do
        post :redeem_points
      end
      collection do
        get :tier_progress
        get :milestones
      end
    end
    
    resources :settings, only: [:index, :show, :edit, :update] do
      collection do
        get :subscriptions
        patch :update_subscriptions
      end
    end
  end

<<<<<<< HEAD
  # Client portal: estimates
  resources :estimates, only: [:index, :show], path: 'my-estimates', controller: 'client/estimates'

=======
>>>>>>> 9b20ef09
  authenticated :user, ->(user) { user.admin? } do
    get 'dashboard', to: 'admin_dashboard#index'
  end

  # Fix for StaffController routes
  resources :staff, controller: 'staff' do
    member do
      get 'availability'
      patch 'update_availability'
    end
  end

  # Keep existing StaffMembersController routes
  resources :staff_members do
    member do
      get 'manage_availability'
      patch 'update_availability'
    end
  end

  get "/assets/:name-:digest.:format", to: proc { |env|
    name = env["action_dispatch.request.path_parameters"][:name]
    format = env["action_dispatch.request.path_parameters"][:format]
    
    digested_filename = "#{name}-#{env["action_dispatch.request.path_parameters"][:digest]}.#{format}"
    non_digested_filename = "#{name}.#{format}"
    
    possible_paths = [
      Rails.root.join('public', 'assets', digested_filename),
      Rails.root.join('public', 'assets', non_digested_filename),
      Rails.root.join('app', 'assets', 'builds', non_digested_filename)
    ]
    
    file_path = possible_paths.find { |path| File.exist?(path) }
    
    if file_path
      Rails.logger.info "Serving digested asset from: #{file_path}"
      content = File.read(file_path)
      content_type = case format
                     when 'css' then 'text/css'
                     when 'js' then 'application/javascript'
                     when 'png' then 'image/png'
                     when 'jpg', 'jpeg' then 'image/jpeg'
                     when 'gif' then 'image/gif'
                     when 'svg' then 'image/svg+xml'
                     else 'application/octet-stream'
                     end
      [200, {"Content-Type" => content_type, "Cache-Control" => "public, max-age=31536000"}, [content]]
    else
      Rails.logger.error "Digested asset not found: #{digested_filename} in paths: #{possible_paths.join(', ')}"
      [404, {"Content-Type" => "text/plain"}, ["Asset not found"]]
    end
  }

  get "/assets/:filename", to: proc { |env|
    filename = env["action_dispatch.request.path_parameters"][:filename]
    
    possible_paths = [
      Rails.root.join('public', 'assets', filename),
      Rails.root.join('app', 'assets', 'builds', filename)
    ]
    
    file_path = possible_paths.find { |path| File.exist?(path) }
    
    if file_path
      Rails.logger.info "Serving asset from: #{file_path}"
      content = File.read(file_path)
      content_type = case File.extname(filename)
                     when '.css' then 'text/css'
                     when '.js' then 'application/javascript'
                     when '.png' then 'image/png'
                     when '.jpg', '.jpeg' then 'image/jpeg'
                     when '.gif' then 'image/gif'
                     when '.svg' then 'image/svg+xml'
                     else 'application/octet-stream'
                     end
      [200, {"Content-Type" => content_type, "Cache-Control" => "public, max-age=31536000"}, [content]]
    else
      Rails.logger.error "Asset not found: #{filename} in paths: #{possible_paths.join(', ')}"
      [404, {"Content-Type" => "text/plain"}, ["Asset not found"]]
    end
  }

  get "/assets/active_admin.css", to: proc { |env|
    possible_paths = [
      Rails.root.join('public', 'assets', 'active_admin.css'),
      Rails.root.join('app', 'assets', 'builds', 'active_admin.css')
    ]
    
    file_path = possible_paths.find { |path| File.exist?(path) }
    
    if file_path
      Rails.logger.info "Serving ActiveAdmin CSS from: #{file_path}"
      content = File.read(file_path)
      [200, {"Content-Type" => "text/css", "Cache-Control" => "public, max-age=31536000"}, [content]]
    else
      Rails.logger.error "ActiveAdmin CSS not found in any of: #{possible_paths.join(', ')}"
      [404, {"Content-Type" => "text/plain"}, ["ActiveAdmin CSS not found"]]
    end
  }

  get "/assets/active_admin-:digest.css", to: proc { |env|
    file_path = Rails.root.join('public', 'assets', 'active_admin.css')
    
    if File.exist?(file_path)
      content = File.read(file_path)
      [200, {"Content-Type" => "text/css", "Cache-Control" => "public, max-age=31536000"}, [content]]
    else
      [404, {"Content-Type" => "text/plain"}, ["ActiveAdmin CSS not found"]]
    end
  }

  namespace :business_portal do
    # Add other business-specific resources here
    # For example: resource :dashboard, only: [:show]
    resources :orders, only: [:index, :show] # Add :edit, :update if business users can modify orders
    # ... other business resources
  end

  # CloudFront CDN support for Active Storage
  direct :rails_public_blob do |blob|
    if ENV.fetch("ACTIVE_STORAGE_ASSET_HOST", false) && blob&.key
      File.join(ENV.fetch("ACTIVE_STORAGE_ASSET_HOST"), blob.key)
    else
      route = if blob.is_a?(ActiveStorage::Variant) || blob.is_a?(ActiveStorage::VariantWithRecord)
                :rails_representation
              else
                :rails_blob
              end
      route_for(route, blob)
    end
  end

  # Tip collection routes (token-based for experiences)
  resources :tips, only: [:new, :create, :show] do
    member do
      get :success
    end
  end

  scope module: 'client' do
    get 'dashboard', to: 'dashboard#show', as: :client_dashboard
    resources :bookings, only: [:index, :show]
    resources :estimates, only: [:index, :show]
  end
end<|MERGE_RESOLUTION|>--- conflicted
+++ resolved
@@ -276,17 +276,13 @@
 
       # Allow staff/manager to create bookings
       resources :client_bookings, only: [:new, :create], path: 'my-bookings'
-<<<<<<< HEAD
       # Estimates management
       resources :estimates do
         member do
           patch :send_to_customer
         end
       end
-      
-=======
-
->>>>>>> 9b20ef09
+
       # Business transactions management (unified orders and invoices)
       resources :transactions, only: [:index, :show] do
         collection do
@@ -559,73 +555,8 @@
       "#{protocol}#{request.domain}#{port}/settings"
     }
 
-<<<<<<< HEAD
-    scope module: 'public' do
-      get '/', to: 'pages#show', constraints: { page: /home|root|^$/ }, as: :tenant_root
-      get '/about', to: 'pages#show', page: 'about', as: :tenant_about_page
-      get '/services', to: 'pages#show', page: 'services', as: :tenant_services_page
-      get '/services/:id', to: 'services#show', as: :tenant_service
-      # Product listings under subdomain go through Public::ProductsController
-      resources :products, only: [:index, :show]
-      get '/contact', to: 'pages#show', page: 'contact', as: :tenant_contact_page
-
-      # Estimate page and form submission
-      get '/estimate', to: 'pages#show', page: 'estimate', as: :tenant_estimate_page
-      post '/estimate', to: 'requests#create', as: :tenant_estimate_request
-      # Public estimate actions
-      get  '/estimates/:token',                 to: 'estimates#show',            as: :tenant_estimate
-      patch '/estimates/:token/approve',         to: 'estimates#approve',         as: :approve_tenant_estimate
-      patch '/estimates/:token/decline',         to: 'estimates#decline',         as: :decline_tenant_estimate
-      patch '/estimates/:token/request_changes', to: 'estimates#request_changes', as: :request_changes_tenant_estimate
-
-      get '/calendar', to: 'tenant_calendar#index', as: :tenant_calendar
-      get '/available-slots', to: 'tenant_calendar#available_slots', as: :tenant_available_slots
-      get '/staff-availability', to: 'tenant_calendar#staff_availability', as: :tenant_staff_availability
-
-      get '/book', to: 'booking#new', as: :new_tenant_booking
-      resources :booking, only: [:create], as: :tenant_bookings
-      get '/booking/:id/confirmation', to: 'booking#confirmation', as: :tenant_booking_confirmation
-
-      get '/my-bookings', to: 'client_bookings#index', as: :tenant_my_bookings
-      get '/my-bookings/:id', to: 'client_bookings#show', as: :tenant_my_booking, constraints: { id: /\d+/ }
-      # Add alias for backward compatibility with tests
-      get '/booking/:id', to: 'client_bookings#show', as: :tenant_booking, constraints: { id: /\d+/ }
-      patch '/my-bookings/:id/cancel', to: 'client_bookings#cancel', as: :cancel_tenant_my_booking, constraints: { id: /\d+/ }
-
-      resources :invoices, only: [:index, :show], as: :tenant_invoices do
-        member do
-          post :pay
-        end
-      end
-      resources :payments, only: [:index, :new, :create], as: :tenant_payments
-      
-      # Tips for experience bookings
-      resources :bookings, only: [] do
-        resources :tips, only: [:new, :create] do
-          member do
-            get :success
-            get :cancel
-          end
-        end
-      end
-      
-      # Unified transactions view for subdomain
-      resources :transactions, only: [:index, :show], as: :tenant_transactions
-
-      # Business-specific loyalty (on subdomain)
-      get '/loyalty', to: 'loyalty#show', as: :tenant_loyalty
-      post '/loyalty/redeem', to: 'loyalty#redeem_points', as: :tenant_loyalty_redeem
-
-      # Direct referral program access for current tenant
-      get '/referral', to: 'referral#show', as: :tenant_referral_program
-
-      # Catch-all for static pages must come last
-      get '/:page', to: 'pages#show', as: :tenant_page
-    end
-=======
     # Tenant public routes are unified by TenantPublicConstraint (see top block)
   end
->>>>>>> 9b20ef09
 
   # Redirect management/dashboard for custom-domain hosts ONLY (after public routes)
   # This now serves as a fallback for unauthenticated users on custom domains
@@ -781,12 +712,9 @@
     end
   end
 
-<<<<<<< HEAD
   # Client portal: estimates
   resources :estimates, only: [:index, :show], path: 'my-estimates', controller: 'client/estimates'
 
-=======
->>>>>>> 9b20ef09
   authenticated :user, ->(user) { user.admin? } do
     get 'dashboard', to: 'admin_dashboard#index'
   end
